--- conflicted
+++ resolved
@@ -5,10 +5,6 @@
 #include "utils.h"
 #include "LoadTimeInitializer.h"
 using namespace std;
-<<<<<<< HEAD
-#define RUN_HYBRID
-=======
->>>>>>> 0c6b63e0
 
 int main(int argc, char** argv)
 {
@@ -27,129 +23,6 @@
   if(argc >= 4)
     chunk_size = strtol(argv[3],0,10);
 
-<<<<<<< HEAD
-  std::ifstream ifptr;
-  FILE* fptr = 0;
-  if(use_old_read_testcase)
-  {
-    fptr = fopen(argv[1],"r");
-    assert(fptr);
-  }
-  else
-  {
-    ifptr.open(argv[1]);
-    assert(ifptr.is_open());
-  }
-  vector<double> results_vec;
-  vector<testcase> tc_vector;
-  tc_vector.clear();
-  tc_vector.resize(BATCH_SIZE+4);
-  results_vec.clear();
-  vector<double> baseline_results;
-  baseline_results.clear();
-    
-  bool all_ok = true;
-  uint64_t total_time = 0;
-  uint64_t baseline_time = 0;
-  unsigned total_count = 0;
-  unsigned num_testcases = 0;
-  //unsigned curr_batch_size = rand()%BATCH_SIZE + 4;     //min batch size
-  unsigned curr_batch_size = BATCH_SIZE;
-  uint64_t product = 0;
-
-  testcase tc_in;
-  int break_value = 0;
-  tc_vector.clear();
-  while(1)
-  {
-    break_value = use_old_read_testcase ? read_testcase(&tc_in, fptr) : 
-      read_mod_testcase(ifptr, &tc_in, true);
-    tc_vector.push_back(tc_in);
-    if(break_value >= 0)
-      ++num_testcases;
-    if(break_value < 0)
-      break;
-  }
-  if(num_testcases == curr_batch_size || (break_value < 0 && num_testcases > 0))
-  {
-    results_vec.resize(tc_vector.size());
-    baseline_results.resize(tc_vector.size());
-
-    get_time();
-#pragma omp parallel for schedule(dynamic,chunk_size)  num_threads(12)
-    for(unsigned i=0;i<num_testcases;++i)
-    {
-      float result_avxf = g_compute_full_prob_float(&(tc_vector[i]), 0);
-      double result = 0;
-      if (result_avxf < MIN_ACCEPTED) {
-        double result_avxd = g_compute_full_prob_double(&(tc_vector[i]), 0);
-        result = log10(result_avxd) - log10(ldexp(1.0, 1020.0));
-      }
-      else
-        result = (double)(log10f(result_avxf) - log10f(ldexpf(1.f, 120.f)));
-      results_vec[i] = result;
-      product += (tc_vector[i].rslen*tc_vector[i].haplen);
-    }
-    total_time +=  get_time();
-#if 0
-#pragma omp parallel for schedule(dynamic,chunk_size)
-    for(unsigned i=0;i<num_testcases;++i)
-    {
-      testcase& tc = tc_vector[i];
-      float result_avxf = compute_full_prob<float>(&tc);
-      double result = 0;
-      if (result_avxf < MIN_ACCEPTED) {
-        double result_avxd = compute_full_prob<double>(&tc);
-        result = log10(result_avxd) - log10(ldexp(1.0, 1020.0));
-      }
-      else
-        result = (double)(log10f(result_avxf) - log10f(ldexpf(1.f, 120.f)));
-      baseline_results[i] = result;
-    }
-    baseline_time += get_time();
-    for(unsigned i=0;i<num_testcases;++i)
-    {
-      double baseline_result = baseline_results[i];
-      double abs_error = fabs(baseline_result-results_vec[i]);
-      double rel_error = (baseline_result != 0) ? fabs(abs_error/baseline_result) : 0;
-      if(abs_error > 1e-5 && rel_error > 1e-5)
-      {
-        cout << "Line "<<total_count+i<< " " << std::scientific << baseline_result << " "<<results_vec[i]<<"\n";
-        all_ok = false;
-      }
-    }
-#endif
-    for(unsigned i=0;i<num_testcases;++i)
-    {
-      delete tc_vector[i].rs;
-      delete tc_vector[i].hap;
-      delete tc_vector[i].q;
-      delete tc_vector[i].i;
-      delete tc_vector[i].d;
-      delete tc_vector[i].c;
-    }
-    total_count += num_testcases;
-    num_testcases = 0;
-    //curr_batch_size = rand()%BATCH_SIZE + 4;     //min batch size
-    curr_batch_size = BATCH_SIZE;
-  }
-  
-  baseline_results.clear();
-  results_vec.clear();
-  tc_vector.clear();
-  if(all_ok)
-    cout << "All outputs acceptable\n";
-  cout << "Total  vector time "<< (total_time*1e-9) << " baseline time "<<baseline_time*1e-9<<"\n";
-  cout << "Product "<<product<<"\n";
-  cout.flush();
-  fflush(stdout);
-  if(use_old_read_testcase)
-    fclose(fptr);
-  else
-    ifptr.close();
-=======
   do_compute(argv[1], use_old_read_testcase, chunk_size); 
-
->>>>>>> 0c6b63e0
   return 0;  
 }
