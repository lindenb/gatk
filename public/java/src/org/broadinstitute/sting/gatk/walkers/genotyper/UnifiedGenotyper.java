/*
 * Copyright (c) 2010 The Broad Institute
 *
 * Permission is hereby granted, free of charge, to any person
 * obtaining a copy of this software and associated documentation
 * files (the "Software"), to deal in the Software without
 * restriction, including without limitation the rights to use,
 * copy, modify, merge, publish, distribute, sublicense, and/or sell
 * copies of the Software, and to permit persons to whom the
 * Software is furnished to do so, subject to the following
 * conditions:
 *
 * The above copyright notice and this permission notice shall be
 * included in all copies or substantial portions of the Software.
 *
 * THE SOFTWARE IS PROVIDED "AS IS", WITHOUT WARRANTY OF ANY KIND,
 * EXPRESS OR IMPLIED, INCLUDING BUT NOT LIMITED TO THE WARRANTIES
 * OF MERCHANTABILITY, FITNESS FOR A PARTICULAR PURPOSE AND
 * NONINFRINGEMENT. IN NO EVENT SHALL THE AUTHORS OR COPYRIGHT
 * HOLDERS BE LIABLE FOR ANY CLAIM, DAMAGES OR OTHER LIABILITY,
 * WHETHER IN AN ACTION OF CONTRACT, TORT OR OTHERWISE, ARISING
 * FROM, OUT OF OR IN CONNECTION WITH THE SOFTWARE OR
 * THE USE OR OTHER DEALINGS IN THE SOFTWARE.
 */

package org.broadinstitute.sting.gatk.walkers.genotyper;

import org.broadinstitute.sting.commandline.*;
import org.broadinstitute.sting.gatk.CommandLineGATK;
import org.broadinstitute.sting.gatk.arguments.DbsnpArgumentCollection;
import org.broadinstitute.sting.gatk.arguments.StandardCallerArgumentCollection;
import org.broadinstitute.sting.gatk.contexts.AlignmentContext;
import org.broadinstitute.sting.gatk.contexts.ReferenceContext;
import org.broadinstitute.sting.gatk.downsampling.DownsampleType;
import org.broadinstitute.sting.gatk.filters.BadMateFilter;
import org.broadinstitute.sting.gatk.filters.MappingQualityUnavailableFilter;
import org.broadinstitute.sting.gatk.iterators.ReadTransformer;
import org.broadinstitute.sting.gatk.refdata.RefMetaDataTracker;
import org.broadinstitute.sting.gatk.walkers.*;
import org.broadinstitute.sting.gatk.walkers.annotator.VariantAnnotatorEngine;
import org.broadinstitute.sting.gatk.walkers.annotator.interfaces.AnnotatorCompatible;
import org.broadinstitute.sting.utils.SampleUtils;
import org.broadinstitute.sting.utils.baq.BAQ;
import org.broadinstitute.sting.utils.classloader.GATKLiteUtils;
import org.broadinstitute.sting.utils.variant.GATKVariantContextUtils;
import org.broadinstitute.variant.vcf.*;
import org.broadinstitute.sting.utils.exceptions.UserException;
import org.broadinstitute.sting.utils.help.DocumentedGATKFeature;
import org.broadinstitute.variant.variantcontext.GenotypeLikelihoods;
import org.broadinstitute.variant.variantcontext.VariantContext;
import org.broadinstitute.variant.variantcontext.writer.VariantContextWriter;


import java.io.PrintStream;
import java.util.*;

/**
 * A variant caller which unifies the approaches of several disparate callers -- Works for single-sample and multi-sample data.
 *
 * <p>
 * The GATK Unified Genotyper is a multiple-sample, technology-aware SNP and indel caller. It uses a Bayesian genotype
 * likelihood model to estimate simultaneously the most likely genotypes and allele frequency in a population of N samples,
 * emitting an accurate posterior probability of there being a segregating variant allele at each locus as well as for the
 * genotype of each sample. The system can either emit just the variant sites or complete genotypes (which includes
 * homozygous reference calls) satisfying some phred-scaled confidence value. The genotyper can make accurate calls on
 * both single sample data and multi-sample data.
 *
 * <h2>Input</h2>
 * <p>
 * The read data from which to make variant calls.
 * </p>
 *
 * <h2>Output</h2>
 * <p>
 * A raw, unfiltered, highly sensitive callset in VCF format.
 * </p>
 *
 * <h2>Example generic command for multi-sample SNP calling</h2>
 * <pre>
 * java -jar GenomeAnalysisTK.jar \
 *   -R resources/Homo_sapiens_assembly18.fasta \
 *   -T UnifiedGenotyper \
 *   -I sample1.bam [-I sample2.bam ...] \
 *   --dbsnp dbSNP.vcf \
 *   -o snps.raw.vcf \
 *   -stand_call_conf [50.0] \
 *   -stand_emit_conf 10.0 \
 *   -dcov [50 for 4x, 200 for >30x WGS or Whole exome] \
 *   [-L targets.interval_list]
 * </pre>
 *
 * <p>
 * The above command will call all of the samples in your provided BAM files [-I arguments] together and produce a VCF file
 * with sites and genotypes for all samples. The easiest way to get the dbSNP file is from the GATK resource bundle. Several
 * arguments have parameters that should be chosen based on the average coverage per sample in your data. See the detailed
 * argument descriptions below.
 * </p>
 *
 * <h2>Example command for generating calls at all sites</h2>
 * <pre>
 * java -jar /path/to/GenomeAnalysisTK.jar \
 *   -l INFO \
 *   -R resources/Homo_sapiens_assembly18.fasta \
 *   -T UnifiedGenotyper \
 *   -I /DCC/ftp/pilot_data/data/NA12878/alignment/NA12878.SLX.maq.SRP000031.2009_08.bam \
 *   -o my.vcf \
 *   --output_mode EMIT_ALL_SITES
 * </pre>
 *
 * <h2>Caveats</h2>
 * <ul>
 * <li>The system is under active and continuous development. All outputs, the underlying likelihood model, arguments, and
 * file formats are likely to change.</li>
 * <li>The system can be very aggressive in calling variants. In the 1000 genomes project for pilot 2 (deep coverage of ~35x)
 * we expect the raw Qscore > 50 variants to contain at least ~10% FP calls. We use extensive post-calling filters to eliminate
 * most of these FPs. Variant Quality Score Recalibration is a tool to perform this filtering.</li>
 * <li>We only handle diploid genotypes</li>
 * </ul>
 *
 */

@DocumentedGATKFeature( groupName = "Variant Discovery Tools", extraDocs = {CommandLineGATK.class} )
@BAQMode(QualityMode = BAQ.QualityMode.ADD_TAG, ApplicationTime = ReadTransformer.ApplicationTime.ON_INPUT)
@ReadFilters( {BadMateFilter.class, MappingQualityUnavailableFilter.class} )
@Reference(window=@Window(start=-200,stop=200))
@By(DataSource.REFERENCE)
// TODO -- When LocusIteratorByState gets cleaned up, we should enable multiple @By sources:
// TODO -- @By( {DataSource.READS, DataSource.REFERENCE_ORDERED_DATA} )
@Downsample(by=DownsampleType.BY_SAMPLE, toCoverage=250)
public class UnifiedGenotyper extends LocusWalker<List<VariantCallContext>, UnifiedGenotyper.UGStatistics> implements TreeReducible<UnifiedGenotyper.UGStatistics>, AnnotatorCompatible, NanoSchedulable {

    @ArgumentCollection
    private UnifiedArgumentCollection UAC = new UnifiedArgumentCollection();

    /**
     * rsIDs from this file are used to populate the ID column of the output.  Also, the DB INFO flag will be set when appropriate.
     * dbSNP is not used in any way for the calculations themselves.
     */
    @ArgumentCollection
    protected DbsnpArgumentCollection dbsnp = new DbsnpArgumentCollection();
    public RodBinding<VariantContext> getDbsnpRodBinding() { return dbsnp.dbsnp; }

    /**
     * If a call overlaps with a record from the provided comp track, the INFO field will be annotated
     *  as such in the output with the track name (e.g. -comp:FOO will have 'FOO' in the INFO field).
     *  Records that are filtered in the comp track will be ignored.
     *  Note that 'dbSNP' has been special-cased (see the --dbsnp argument).
     */
    @Input(fullName="comp", shortName = "comp", doc="comparison VCF file", required=false)
    public List<RodBinding<VariantContext>> comps = Collections.emptyList();
    public List<RodBinding<VariantContext>> getCompRodBindings() { return comps; }

    // The following are not used by the Unified Genotyper
    public RodBinding<VariantContext> getSnpEffRodBinding() { return null; }
    public List<RodBinding<VariantContext>> getResourceRodBindings() { return Collections.emptyList(); }
    public boolean alwaysAppendDbsnpId() { return false; }

    /**
     * A raw, unfiltered, highly sensitive callset in VCF format.
     */
<<<<<<< HEAD
    @Gather(className = "org.broadinstitute.sting.queue.extensions.gatk.CatVariantsGatherer")  //TODO: check this gatherer
=======
    @Gather(className = "org.broadinstitute.sting.queue.extensions.gatk.CatVariantsGatherer")
>>>>>>> 88c9ae8b
    @Output(doc="File to which variants should be written",required=true)
    protected VariantContextWriter writer = null;


    @Hidden
    @Argument(fullName = "debug_file", shortName = "debug_file", doc = "File to print all of the annotated and detailed debugging output", required = false)
    protected PrintStream verboseWriter = null;

    @Hidden
    @Argument(fullName = "metrics_file", shortName = "metrics", doc = "File to print any relevant callability metrics output", required = false)
    protected PrintStream metricsWriter = null;

    /**
     * Which annotations to add to the output VCF file. See the VariantAnnotator -list argument to view available annotations.
     */
    @Argument(fullName="annotation", shortName="A", doc="One or more specific annotations to apply to variant calls", required=false)
    protected List<String> annotationsToUse = new ArrayList<String>();

    /**
     * Which annotations to exclude from output in the VCF file.  Note that this argument has higher priority than the -A or -G arguments,
     * so annotations will be excluded even if they are explicitly included with the other options.
     */
    @Argument(fullName="excludeAnnotation", shortName="XA", doc="One or more specific annotations to exclude", required=false)
    protected List<String> annotationsToExclude = new ArrayList<String>();

    /**
     * Which groups of annotations to add to the output VCF file. See the VariantAnnotator -list argument to view available groups.
     */
    @Argument(fullName="group", shortName="G", doc="One or more classes/groups of annotations to apply to variant calls", required=false)
    protected String[] annotationClassesToUse = { "Standard" };

    // the calculation arguments
    private UnifiedGenotyperEngine UG_engine = null;

    // the annotation engine
    private VariantAnnotatorEngine annotationEngine;

    private Set<String> samples;

    // enable deletions in the pileup
    @Override
    public boolean includeReadsWithDeletionAtLoci() { return true; }

    /**
     * Inner class for collecting output statistics from the UG
     */
    public static class UGStatistics {
        /** The total number of passes examined -- i.e., the number of map calls */
        long nBasesVisited = 0;

        /** The number of bases that were potentially callable -- i.e., those not at excessive coverage or masked with N */
        long nBasesCallable = 0;

        /** The number of bases called confidently (according to user threshold), either ref or other */
        long nBasesCalledConfidently = 0;

        /** The number of bases for which calls were emitted */
        long nCallsMade = 0;

        /** The total number of extended events encountered */
        long nExtendedEvents = 0;

        double percentCallableOfAll()    { return (100.0 * nBasesCallable) / (nBasesVisited-nExtendedEvents); }
        double percentCalledOfAll()      { return (100.0 * nBasesCalledConfidently) / (nBasesVisited-nExtendedEvents); }
        double percentCalledOfCallable() { return (100.0 * nBasesCalledConfidently) / (nBasesCallable); }
    }

    /**
     * Initialize the samples, output, and genotype calculation model
     *
     **/
    public void initialize() {

        // Check for protected modes
        if (GATKLiteUtils.isGATKLite()) {
            // no polyploid/pooled mode in GATK Like
            if (UAC.samplePloidy != GATKVariantContextUtils.DEFAULT_PLOIDY ||
                    UAC.referenceSampleName != null ||
                    UAC.referenceSampleRod.isBound())  {
                throw new UserException.NotSupportedInGATKLite("you cannot enable usage of ploidy values other than 2");
            }

            if ( UAC.CONTAMINATION_FRACTION > 0.0 ) {
                if ( UAC.CONTAMINATION_FRACTION == StandardCallerArgumentCollection.DEFAULT_CONTAMINATION_FRACTION ) {
                    UAC.CONTAMINATION_FRACTION = 0.0;
                    logger.warn("setting contamination down-sampling fraction to 0.0 because it is not enabled in GATK-lite");
                } else {
                    throw new UserException.NotSupportedInGATKLite("you cannot enable usage of contamination down-sampling");
                }
            }
        }

        if ( UAC.TREAT_ALL_READS_AS_SINGLE_POOL ) {
            samples.add(GenotypeLikelihoodsCalculationModel.DUMMY_SAMPLE_NAME);
        } else {
            // get all of the unique sample names
            samples = SampleUtils.getSAMFileSamples(getToolkit().getSAMFileHeader());
            if ( UAC.referenceSampleName != null )
                samples.remove(UAC.referenceSampleName);
        }

        // check for a bad max alleles value
        if ( UAC.MAX_ALTERNATE_ALLELES > GenotypeLikelihoods.MAX_ALT_ALLELES_THAT_CAN_BE_GENOTYPED)
            throw new UserException.BadArgumentValue("max_alternate_alleles", "the maximum possible value is " + GenotypeLikelihoods.MAX_ALT_ALLELES_THAT_CAN_BE_GENOTYPED);

        // warn the user for misusing EMIT_ALL_SITES
        if ( UAC.OutputMode == UnifiedGenotyperEngine.OUTPUT_MODE.EMIT_ALL_SITES &&
                UAC.GenotypingMode == GenotypeLikelihoodsCalculationModel.GENOTYPING_MODE.DISCOVERY &&
                UAC.GLmodel != GenotypeLikelihoodsCalculationModel.Model.SNP )
            logger.warn("WARNING: note that the EMIT_ALL_SITES option is intended only for point mutations (SNPs) in DISCOVERY mode or generally when running in GENOTYPE_GIVEN_ALLELES mode; it will by no means produce a comprehensive set of indels in DISCOVERY mode");
        
         // initialize the verbose writer
        if ( verboseWriter != null )
            verboseWriter.println("AFINFO\tLOC\tREF\tALT\tMAF\tF\tAFprior\tMLE\tMAP");

        annotationEngine = new VariantAnnotatorEngine(Arrays.asList(annotationClassesToUse), annotationsToUse, annotationsToExclude, this, getToolkit());
        UG_engine = new UnifiedGenotyperEngine(getToolkit(), UAC, logger, verboseWriter, annotationEngine, samples, UAC.samplePloidy);

        // initialize the header
        Set<VCFHeaderLine> headerInfo = getHeaderInfo(UAC, annotationEngine, dbsnp);

        // invoke initialize() method on each of the annotation classes, allowing them to add their own header lines
        // and perform any necessary initialization/validation steps
        annotationEngine.invokeAnnotationInitializationMethods(headerInfo);

        writer.writeHeader(new VCFHeader(headerInfo, samples));


    }

    public static Set<VCFHeaderLine> getHeaderInfo(final UnifiedArgumentCollection UAC,
                                                   final VariantAnnotatorEngine annotationEngine,
                                                   final DbsnpArgumentCollection dbsnp) {
        Set<VCFHeaderLine> headerInfo = new HashSet<VCFHeaderLine>();

        // all annotation fields from VariantAnnotatorEngine
        if ( annotationEngine != null )
            headerInfo.addAll(annotationEngine.getVCFAnnotationDescriptions());

        // annotation (INFO) fields from UnifiedGenotyper
        if ( UAC.COMPUTE_SLOD )
            VCFStandardHeaderLines.addStandardInfoLines(headerInfo, true, VCFConstants.STRAND_BIAS_KEY);

        if ( UAC.ANNOTATE_NUMBER_OF_ALLELES_DISCOVERED )
            headerInfo.add(new VCFInfoHeaderLine(UnifiedGenotyperEngine.NUMBER_OF_DISCOVERED_ALLELES_KEY, 1, VCFHeaderLineType.Integer, "Number of alternate alleles discovered (but not necessarily genotyped) at this site"));

        // add the pool values for each genotype
        if (UAC.samplePloidy != GATKVariantContextUtils.DEFAULT_PLOIDY) {
            headerInfo.add(new VCFFormatHeaderLine(VCFConstants.MLE_PER_SAMPLE_ALLELE_COUNT_KEY, VCFHeaderLineCount.A, VCFHeaderLineType.Integer, "Maximum likelihood expectation (MLE) for the alternate allele count, in the same order as listed, for each individual sample"));
            headerInfo.add(new VCFFormatHeaderLine(VCFConstants.MLE_PER_SAMPLE_ALLELE_FRACTION_KEY, VCFHeaderLineCount.A, VCFHeaderLineType.Float, "Maximum likelihood expectation (MLE) for the alternate allele fraction, in the same order as listed, for each individual sample"));
        }
        if (UAC.referenceSampleName != null) {
            headerInfo.add(new VCFInfoHeaderLine(VCFConstants.REFSAMPLE_DEPTH_KEY, 1, VCFHeaderLineType.Integer, "Total reference sample depth"));
        }

        VCFStandardHeaderLines.addStandardInfoLines(headerInfo, true,
                VCFConstants.DOWNSAMPLED_KEY,
                VCFConstants.MLE_ALLELE_COUNT_KEY,
                VCFConstants.MLE_ALLELE_FREQUENCY_KEY);

        // also, check to see whether comp rods were included
        if ( dbsnp != null && dbsnp.dbsnp.isBound() )
            VCFStandardHeaderLines.addStandardInfoLines(headerInfo, true, VCFConstants.DBSNP_KEY);

        // FORMAT fields
        VCFStandardHeaderLines.addStandardFormatLines(headerInfo, true,
                VCFConstants.GENOTYPE_KEY,
                VCFConstants.GENOTYPE_QUALITY_KEY,
                VCFConstants.DEPTH_KEY,
                VCFConstants.GENOTYPE_PL_KEY);

        // FILTER fields are added unconditionally as it's not always 100% certain the circumstances
        // where the filters are used.  For example, in emitting all sites the lowQual field is used
        headerInfo.add(new VCFFilterHeaderLine(UnifiedGenotyperEngine.LOW_QUAL_FILTER_NAME, "Low quality"));

        return headerInfo;
    }

    /**
     * Compute at a given locus.
     *
     * @param tracker the meta data tracker
     * @param refContext the reference base
     * @param rawContext contextual information around the locus
     * @return the VariantCallContext object
     */
    public List<VariantCallContext> map(RefMetaDataTracker tracker, ReferenceContext refContext, AlignmentContext rawContext) {
        return UG_engine.calculateLikelihoodsAndGenotypes(tracker, refContext, rawContext, samples);
    }

    public UGStatistics reduceInit() { return new UGStatistics(); }

    public UGStatistics treeReduce(UGStatistics lhs, UGStatistics rhs) {
        lhs.nBasesCallable += rhs.nBasesCallable;
        lhs.nBasesCalledConfidently += rhs.nBasesCalledConfidently;
        lhs.nBasesVisited += rhs.nBasesVisited;
        lhs.nCallsMade += rhs.nCallsMade;
        return lhs;
    }

    public UGStatistics reduce(List<VariantCallContext> calls, UGStatistics sum) {
        // we get a point for reaching reduce
        sum.nBasesVisited++;

        boolean wasCallable = false;
        boolean wasConfidentlyCalled = false;

        for ( VariantCallContext call : calls ) {
            if ( call == null )
                continue;

            // A call was attempted -- the base was callable
            wasCallable = true;

            // was the base confidently callable?
            wasConfidentlyCalled = call.confidentlyCalled;

            if ( call.shouldEmit ) {
                try {
                    // we are actually making a call
                    sum.nCallsMade++;
                    writer.add(call);
                } catch (IllegalArgumentException e) {
                    throw new IllegalArgumentException(e.getMessage());
                }
            }
        }

        if ( wasCallable )
            sum.nBasesCallable++;

        if ( wasConfidentlyCalled )
            sum.nBasesCalledConfidently++;

        return sum;
    }

    public void onTraversalDone(UGStatistics sum) {
        if ( metricsWriter != null ) {
            metricsWriter.println(String.format("Visited bases                                %d", sum.nBasesVisited));
            metricsWriter.println(String.format("Callable bases                               %d", sum.nBasesCallable));
            metricsWriter.println(String.format("Confidently called bases                     %d", sum.nBasesCalledConfidently));
            metricsWriter.println(String.format("%% callable bases of all loci                 %3.3f", sum.percentCallableOfAll()));
            metricsWriter.println(String.format("%% confidently called bases of all loci       %3.3f", sum.percentCalledOfAll()));
            metricsWriter.println(String.format("%% confidently called bases of callable loci  %3.3f", sum.percentCalledOfCallable()));
            metricsWriter.println(String.format("Actual calls made                            %d", sum.nCallsMade));
        }
    }
}<|MERGE_RESOLUTION|>--- conflicted
+++ resolved
@@ -50,7 +50,6 @@
 import org.broadinstitute.variant.variantcontext.VariantContext;
 import org.broadinstitute.variant.variantcontext.writer.VariantContextWriter;
 
-
 import java.io.PrintStream;
 import java.util.*;
 
@@ -158,14 +157,9 @@
     /**
      * A raw, unfiltered, highly sensitive callset in VCF format.
      */
-<<<<<<< HEAD
-    @Gather(className = "org.broadinstitute.sting.queue.extensions.gatk.CatVariantsGatherer")  //TODO: check this gatherer
-=======
     @Gather(className = "org.broadinstitute.sting.queue.extensions.gatk.CatVariantsGatherer")
->>>>>>> 88c9ae8b
     @Output(doc="File to which variants should be written",required=true)
     protected VariantContextWriter writer = null;
-
 
     @Hidden
     @Argument(fullName = "debug_file", shortName = "debug_file", doc = "File to print all of the annotated and detailed debugging output", required = false)
