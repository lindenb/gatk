--- conflicted
+++ resolved
@@ -81,7 +81,6 @@
         int cigarOffset = -1;
         CigarElement curElement = null;
         int nCigarElements = 0;
-
 
         int cigarElementCounter = -1;           // how far are we into a single cigarElement
 
@@ -468,12 +467,7 @@
 
                         if (op == CigarOperator.D) {
                             if (readInfo.includeReadsWithDeletionAtLoci()) {          // only add deletions to the pileup if we are authorized to do so
-<<<<<<< HEAD
-                                int leftAlignedStart = (eventStartOffset < 0) ? readOffset : eventStartOffset;
-                                pile.add(new PileupElement(read, leftAlignedStart, true, nextOp == CigarOperator.I, nextOp == CigarOperator.S || (state.getGenomeOffset() == 0 && read.getSoftStart() != read.getAlignmentStart())));
-=======
-                                pile.add(new PileupElement(read, readOffset, true, nextOp == CigarOperator.I, false));
->>>>>>> 7f70612b
+                                pile.add(new PileupElement(read, readOffset, true, nextOp == CigarOperator.I, nextOp == CigarOperator.S || (state.getGenomeOffset() == 0 && read.getSoftStart() != read.getAlignmentStart())));
                                 size++;
                                 nDeletions++;
                                 if (read.getMappingQuality() == 0)
