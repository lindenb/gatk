/*
 * Copyright (c) 2010.
 *
 * Permission is hereby granted, free of charge, to any person
 * obtaining a copy of this software and associated documentation
 * files (the "Software"), to deal in the Software without
 * restriction, including without limitation the rights to use,
 * copy, modify, merge, publish, distribute, sublicense, and/or sell
 * copies of the Software, and to permit persons to whom the
 * Software is furnished to do so, subject to the following
 * conditions:
 *
 * The above copyright notice and this permission notice shall be
 * included in all copies or substantial portions of the Software.
 *
 * THE SOFTWARE IS PROVIDED "AS IS", WITHOUT WARRANTY OF ANY KIND,
 * EXPRESS OR IMPLIED, INCLUDING BUT NOT LIMITED TO THE WARRANTIES
 * OF MERCHANTABILITY, FITNESS FOR A PARTICULAR PURPOSE AND
 * NONINFRINGEMENT. IN NO EVENT SHALL THE AUTHORS OR COPYRIGHT
 * HOLDERS BE LIABLE FOR ANY CLAIM, DAMAGES OR OTHER LIABILITY,
 * WHETHER IN AN ACTION OF CONTRACT, TORT OR OTHERWISE, ARISING
 * FROM, OUT OF OR IN CONNECTION WITH THE SOFTWARE OR
 * THE USE OR OTHER DEALINGS IN THE SOFTWARE.
 */
package org.broadinstitute.sting.gatk.walkers.genotyper;

import net.sf.samtools.SAMFileHeader;
import net.sf.samtools.SAMReadGroupRecord;
import org.broadinstitute.sting.gatk.GenomeAnalysisEngine;
import org.broadinstitute.sting.gatk.contexts.AlignmentContext;
import org.broadinstitute.sting.gatk.contexts.ReferenceContext;
import org.broadinstitute.sting.utils.BaseUtils;
import org.broadinstitute.sting.utils.GenomeLoc;
import org.broadinstitute.sting.utils.GenomeLocParser;
import org.broadinstitute.sting.utils.QualityUtils;
import org.broadinstitute.sting.utils.pileup.PileupElement;
import org.broadinstitute.sting.utils.pileup.ReadBackedPileup;
import org.broadinstitute.sting.utils.pileup.ReadBackedPileupImpl;
import org.broadinstitute.sting.utils.sam.ArtificialSAMUtils;
import org.broadinstitute.sting.utils.sam.GATKSAMRecord;

import java.util.*;


public class ArtificialReadPileupTestProvider {
    final int contigStart = 1;
    final int contigStop = 10;
    final SAMFileHeader header = ArtificialSAMUtils.createArtificialSamHeader(1, 1, contigStop - contigStart + 1);
//    final GATKSAMReadGroupRecord artificialGATKRG = new GATKSAMReadGroupRecord("synthetic");
    final String artificialContig = "chr1";
  //  final int artificialContigIndex = 0;
    final String artificialReadName = "synth";
    final int artificialRefStart = 1;
    final int artificialMappingQuality = 60;
    Map<String, SAMReadGroupRecord> sample2RG = new HashMap<String, SAMReadGroupRecord>();
    List<SAMReadGroupRecord> sampleRGs;

    final String refBases = "AGGATACTGT";
    List<String> sampleNames = new ArrayList<String>();
    private String sampleName(int i) { return sampleNames.get(i); }
    private SAMReadGroupRecord sampleRG(String name) { return sample2RG.get(name); }
    public final int locStart = 5; // 1-based
    public final GenomeLocParser genomeLocParser = new GenomeLocParser(header.getSequenceDictionary());
    public final GenomeLoc loc = genomeLocParser.createGenomeLoc(artificialContig,locStart,locStart); //1-based
    public final GenomeLoc window = genomeLocParser.createGenomeLoc(artificialContig,artificialRefStart,10);
    public final ReferenceContext referenceContext = new ReferenceContext(genomeLocParser,loc,window,this.refBases.getBytes());

    byte BASE_QUAL = 50;

    public ArtificialReadPileupTestProvider(final int numSamples, final String SAMPLE_PREFIX) {
        sampleRGs = new ArrayList<SAMReadGroupRecord>();

        for ( int i = 0; i < numSamples; i++ ) {
            sampleNames.add(String.format("%s%04d", SAMPLE_PREFIX, i));
            SAMReadGroupRecord rg = createRG(sampleName(i));
            sampleRGs.add(rg);
            sample2RG.put(sampleName(i), rg);
        }

    }

    public ArtificialReadPileupTestProvider(final int numSamples, final String SAMPLE_PREFIX, final byte q) {
        this(numSamples,SAMPLE_PREFIX);
        BASE_QUAL = q;
    }
    public List<String> getSampleNames() {
        return sampleNames;
    }
    public byte getRefByte() {
        return referenceContext.getBase();
    }

    public ReferenceContext getReferenceContext()   { return referenceContext;}
    public GenomeLocParser getGenomeLocParser()     { return genomeLocParser; }

    public Map<String,AlignmentContext> getAlignmentContextFromAlleles(int eventLength, String altBases, int[] numReadsPerAllele) {
        return getAlignmentContextFromAlleles(eventLength, altBases, numReadsPerAllele, false, BASE_QUAL);
    }
    public Map<String,AlignmentContext> getAlignmentContextFromAlleles(int eventLength, String altBases, int[] numReadsPerAllele,
                                                                       boolean addBaseErrors, int phredScaledBaseErrorRate) {
        //    RefMetaDataTracker tracker = new RefMetaDataTracker(null,referenceContext);

<<<<<<< HEAD
        String refStr = new String(new byte[]{referenceContext.getBase()});
        ArrayList<Allele> vcAlleles = new ArrayList<Allele>();
        Allele refAllele, altAllele;
        if (eventLength == 0)  {// SNP case
            refAllele =Allele.create(refStr,true);
            altAllele = Allele.create(altBases.substring(0,1), false);

        } else if (eventLength>0){
            // insertion
            refAllele = Allele.create(refStr, true);
            altAllele = Allele.create(refStr+altBases.substring(0,eventLength), false);
        }
        else {
            // deletion
            refAllele =Allele.create(refBases.substring(locStart-1,locStart+Math.abs(eventLength)-1),true);
            altAllele = Allele.create(refBases.substring(locStart-1,locStart), false);
=======
        String refAllele, altAllele;
        if (eventLength == 0)  {
            // SNP case
            refAllele = new String(new byte[]{referenceContext.getBase()});
            altAllele = new String(altBases.substring(0,1));

        } else if (eventLength>0){
            // insertion
            refAllele = "";
            altAllele = altBases.substring(0,eventLength);
        }
        else {
            // deletion
            refAllele = refBases.substring(offset,offset+Math.abs(eventLength));
            altAllele = "";
>>>>>>> 9b95e6f4
        }

        Map<String,AlignmentContext> contexts = new HashMap<String,AlignmentContext>();

        for (String sample: sampleNames) {
            AlignmentContext context = new AlignmentContext(loc, generateRBPForVariant(loc, refAllele, altAllele, altBases, numReadsPerAllele, sample, addBaseErrors, phredScaledBaseErrorRate));
            contexts.put(sample,context);

        }

        return contexts;
    }

    private SAMReadGroupRecord createRG(String name) {
        SAMReadGroupRecord rg = new SAMReadGroupRecord(name);
        rg.setPlatform("ILLUMINA");
        rg.setSample(name);
        return rg;
    }

    private ReadBackedPileup generateRBPForVariant( GenomeLoc loc, String refAllele, String altAllele, String altBases,
                                                    int[] numReadsPerAllele, String sample, boolean addErrors, int phredScaledErrorRate) {
        List<PileupElement> pileupElements = new ArrayList<PileupElement>();
<<<<<<< HEAD
        int readStart = contigStart;

        int refAlleleLength = vc.getReference().getBases().length;
        int readCounter = 0;
        int alleleCounter = 0;
        for (Allele allele: vc.getAlleles()) {
            int alleleLength = allele.getBases().length;

            for ( int d = 0; d < numReadsPerAllele[alleleCounter]; d++ ) {
                byte[] readBases = trueHaplotype(allele, locStart, vc.getReference());
                if (addErrors)
                    addBaseErrors(readBases, phredScaledErrorRate);

                byte[] readQuals = new byte[readBases.length];
                Arrays.fill(readQuals, (byte)phredScaledErrorRate);

                GATKSAMRecord read = new GATKSAMRecord(header);
                read.setBaseQualities(readQuals);
                read.setReadBases(readBases);
                read.setReadName(artificialReadName+readCounter++);

                boolean isBeforeDeletion = alleleLength<refAlleleLength;
                boolean isBeforeInsertion = alleleLength>refAlleleLength;

                int eventLength = alleleLength - refAlleleLength;
                if (allele.isReference())
                    read.setCigarString(readBases.length + "M");
                else {
                    if (isBeforeDeletion || isBeforeInsertion)
                        read.setCigarString(locStart+"M"+ eventLength + (isBeforeDeletion?"D":"I") +
                            (readBases.length-locStart)+"M");
                    else // SNP case
                        read.setCigarString(readBases.length+"M");
                }

                read.setReadPairedFlag(false);
                read.setAlignmentStart(readStart);
                read.setMappingQuality(artificialMappingQuality);
                read.setReferenceName(loc.getContig());
                read.setReadNegativeStrandFlag(false);
                read.setAttribute("RG", sampleRG(sample).getReadGroupId());


                pileupElements.add(new PileupElement(read,locStart-1,false,isBeforeDeletion, false, isBeforeInsertion,false,false,altBases.substring(0,alleleLength-1),eventLength));
            }
            alleleCounter++;
=======
        int offset = (contigStop-contigStart+1)/2;
        int refAlleleLength = refAllele.length();

        pileupElements.addAll(createPileupElements(refAllele, loc, numReadsPerAllele[0], sample, contigStart, offset, altBases, addErrors, phredScaledErrorRate, refAlleleLength, true));
        pileupElements.addAll(createPileupElements(altAllele, loc, numReadsPerAllele[1], sample, contigStart, offset, altBases, addErrors, phredScaledErrorRate, refAlleleLength, false));
        return new ReadBackedPileupImpl(loc,pileupElements);
    }

    private List<PileupElement> createPileupElements(String allele, GenomeLoc loc, int numReadsPerAllele, String sample, int readStart, int offset, String altBases, boolean addErrors, int phredScaledErrorRate, int refAlleleLength, boolean isReference) {

        int alleleLength = allele.length();
        List<PileupElement> pileupElements = new ArrayList<PileupElement>();

        int readCounter = 0;
        for ( int d = 0; d < numReadsPerAllele; d++ ) {
            byte[] readBases = trueHaplotype(allele, offset, refAlleleLength);
            if (addErrors)
                addBaseErrors(readBases, phredScaledErrorRate);

            byte[] readQuals = new byte[readBases.length];
            Arrays.fill(readQuals, (byte)phredScaledErrorRate);

            GATKSAMRecord read = new GATKSAMRecord(header);
            read.setBaseQualities(readQuals);
            read.setReadBases(readBases);
            read.setReadName(artificialReadName+readCounter++);

            boolean isBeforeDeletion = false, isBeforeInsertion = false;
            if (isReference)
                read.setCigarString(readBases.length + "M");
            else {
                isBeforeDeletion = alleleLength<refAlleleLength;
                isBeforeInsertion = alleleLength>refAlleleLength;
                if (isBeforeDeletion || isBeforeInsertion)
                    read.setCigarString(offset+"M"+ alleleLength + (isBeforeDeletion?"D":"I") +
                            (readBases.length-offset)+"M");
                else // SNP case
                    read.setCigarString(readBases.length+"M");
            }

            int eventLength = (isBeforeDeletion?refAlleleLength:(isBeforeInsertion?alleleLength:0));
            read.setReadPairedFlag(false);
            read.setAlignmentStart(readStart);
            read.setMappingQuality(artificialMappingQuality);
            read.setReferenceName(loc.getContig());
            read.setReadNegativeStrandFlag(false);
            read.setAttribute("RG", sampleRG(sample).getReadGroupId());


            pileupElements.add(new PileupElement(read,offset,false,isBeforeDeletion, false, isBeforeInsertion,false,false,altBases.substring(0,alleleLength),eventLength));
>>>>>>> 9b95e6f4
        }

        return pileupElements;
    }

<<<<<<< HEAD
    /**
     * create haplotype based on a particular allele
     * @param allele                Allele of interest. ASSUMED TO INCLUDE REF BASE AT startPosition!
     * @param startPosition         1-based start position of allele
     * @param refAllele             REF allele
     * @return
     */
    private byte[] trueHaplotype(Allele allele, int startPosition, Allele refAllele) {

        // create haplotype based on a particular allele
        // startPosition is 1-based.
        // so, if startPosition == 5, we need to include positions 1 to 4 , or indeces 0 to 3 of string
        String prefix = refBases.substring(0,startPosition-1);
        String alleleBases = new String(allele.getBases());
        // where to start postfix? We have (startPosition-1) prefix bases + refAllele.length bases before postfix
        String postfix = refBases.substring(startPosition -1 + refAllele.getBases().length,refBases.length());
=======
    private byte[] trueHaplotype(String allele, int offset, int refAlleleLength) {
        // create haplotype based on a particular allele
        String prefix = refBases.substring(0, offset);
        String postfix = refBases.substring(offset+refAlleleLength,refBases.length());
>>>>>>> 9b95e6f4

        return (prefix+allele+postfix).getBytes();
    }

    private void addBaseErrors(final byte[] readBases, final int phredScaledErrorRate) {
        double errorProbability = QualityUtils.qualToErrorProb((byte)phredScaledErrorRate);

        for (int k=0; k < readBases.length; k++) {
            if (GenomeAnalysisEngine.getRandomGenerator().nextDouble() < errorProbability) {
                // random offset
                int offset = BaseUtils.simpleBaseToBaseIndex(readBases[k]);          //0..3
                offset += (GenomeAnalysisEngine.getRandomGenerator().nextInt(3)+1);  // adds 1,2 or 3
                offset %= 4;
                readBases[k] = BaseUtils.baseIndexToSimpleBase(offset);

            }

        }

    }
}<|MERGE_RESOLUTION|>--- conflicted
+++ resolved
@@ -38,13 +38,17 @@
 import org.broadinstitute.sting.utils.pileup.ReadBackedPileupImpl;
 import org.broadinstitute.sting.utils.sam.ArtificialSAMUtils;
 import org.broadinstitute.sting.utils.sam.GATKSAMRecord;
+import org.broadinstitute.sting.utils.variantcontext.Allele;
+import org.broadinstitute.sting.utils.variantcontext.VariantContext;
+import org.broadinstitute.sting.utils.variantcontext.VariantContextBuilder;
 
 import java.util.*;
 
 
 public class ArtificialReadPileupTestProvider {
+    final String refBases = "ACAGAGCTGACCCTCCCTCCCCTCTCCCAGTGCAACAGCACGGGCGGCGACTGCTTTTACCGAGGCTACACGTCAGGCGTGGCGGCTGTCCAGGACTGGTACCACTTCCACTATGTGGATCTCTGCTGAGGACCAGGAAAGCCAGCACCCGCAGAGACTCTTCCCCAGTGCTCCATACGATCACCATTCTCTGCAGAAGGTCAGACGTCACTGGTGGCCCCCCAGCCTCCTCAGCAGGGAAGGATACTGTCCCGCAGATGAGATGAGCGAGAGCCGCCAGACCCACGTGACGCTGCACGACATCGACCCTCAGGCCTTGGACCAGCTGGTGCAGTTTGCCTACACGGCTGAGATTGTGGTGGGCGAGGGC";
     final int contigStart = 1;
-    final int contigStop = 10;
+    final int contigStop = refBases.length();
     final SAMFileHeader header = ArtificialSAMUtils.createArtificialSamHeader(1, 1, contigStop - contigStart + 1);
 //    final GATKSAMReadGroupRecord artificialGATKRG = new GATKSAMReadGroupRecord("synthetic");
     final String artificialContig = "chr1";
@@ -54,16 +58,18 @@
     final int artificialMappingQuality = 60;
     Map<String, SAMReadGroupRecord> sample2RG = new HashMap<String, SAMReadGroupRecord>();
     List<SAMReadGroupRecord> sampleRGs;
-
-    final String refBases = "AGGATACTGT";
     List<String> sampleNames = new ArrayList<String>();
     private String sampleName(int i) { return sampleNames.get(i); }
     private SAMReadGroupRecord sampleRG(String name) { return sample2RG.get(name); }
-    public final int locStart = 5; // 1-based
+    public final int locStart = 105; // start position where we desire artificial variant
+    private final int readLength = 10; // desired read length in pileup
+    public final int readOffset = 4;
+    private final int readStart = locStart - readOffset;
     public final GenomeLocParser genomeLocParser = new GenomeLocParser(header.getSequenceDictionary());
-    public final GenomeLoc loc = genomeLocParser.createGenomeLoc(artificialContig,locStart,locStart); //1-based
-    public final GenomeLoc window = genomeLocParser.createGenomeLoc(artificialContig,artificialRefStart,10);
-    public final ReferenceContext referenceContext = new ReferenceContext(genomeLocParser,loc,window,this.refBases.getBytes());
+    public final GenomeLoc loc = genomeLocParser.createGenomeLoc(artificialContig,locStart,locStart);
+    public final GenomeLoc window = genomeLocParser.createGenomeLoc(artificialContig,locStart-100,locStart+100);
+    public final String windowBases = refBases.substring(locStart-100-1,locStart+100);
+    public final ReferenceContext referenceContext = new ReferenceContext(genomeLocParser,loc,window,windowBases.getBytes());
 
     byte BASE_QUAL = 50;
 
@@ -96,44 +102,28 @@
     public Map<String,AlignmentContext> getAlignmentContextFromAlleles(int eventLength, String altBases, int[] numReadsPerAllele) {
         return getAlignmentContextFromAlleles(eventLength, altBases, numReadsPerAllele, false, BASE_QUAL);
     }
-    public Map<String,AlignmentContext> getAlignmentContextFromAlleles(int eventLength, String altBases, int[] numReadsPerAllele,
-                                                                       boolean addBaseErrors, int phredScaledBaseErrorRate) {
-        //    RefMetaDataTracker tracker = new RefMetaDataTracker(null,referenceContext);
-
-<<<<<<< HEAD
-        String refStr = new String(new byte[]{referenceContext.getBase()});
-        ArrayList<Allele> vcAlleles = new ArrayList<Allele>();
-        Allele refAllele, altAllele;
-        if (eventLength == 0)  {// SNP case
-            refAllele =Allele.create(refStr,true);
-            altAllele = Allele.create(altBases.substring(0,1), false);
-
-        } else if (eventLength>0){
-            // insertion
-            refAllele = Allele.create(refStr, true);
-            altAllele = Allele.create(refStr+altBases.substring(0,eventLength), false);
-        }
-        else {
-            // deletion
-            refAllele =Allele.create(refBases.substring(locStart-1,locStart+Math.abs(eventLength)-1),true);
-            altAllele = Allele.create(refBases.substring(locStart-1,locStart), false);
-=======
+    public Map<String,AlignmentContext> getAlignmentContextFromAlleles(final int eventLength,
+                                                                       final String altBases,
+                                                                       final int[] numReadsPerAllele,
+                                                                       final boolean addBaseErrors,
+                                                                       final int phredScaledBaseErrorRate) {
+        final String refChar = new String(new byte[]{referenceContext.getBase()});
+
         String refAllele, altAllele;
         if (eventLength == 0)  {
             // SNP case
-            refAllele = new String(new byte[]{referenceContext.getBase()});
-            altAllele = new String(altBases.substring(0,1));
+            refAllele = refChar;
+            altAllele = altBases.substring(0,1);
 
         } else if (eventLength>0){
             // insertion
-            refAllele = "";
-            altAllele = altBases.substring(0,eventLength);
+            refAllele = refChar;
+            altAllele = refChar+altBases/*.substring(0,eventLength)*/;
         }
         else {
             // deletion
-            refAllele = refBases.substring(offset,offset+Math.abs(eventLength));
-            altAllele = "";
->>>>>>> 9b95e6f4
+            refAllele = new String(referenceContext.getForwardBases()).substring(0,Math.abs(eventLength)+1);
+            altAllele = refChar;
         }
 
         Map<String,AlignmentContext> contexts = new HashMap<String,AlignmentContext>();
@@ -157,70 +147,21 @@
     private ReadBackedPileup generateRBPForVariant( GenomeLoc loc, String refAllele, String altAllele, String altBases,
                                                     int[] numReadsPerAllele, String sample, boolean addErrors, int phredScaledErrorRate) {
         List<PileupElement> pileupElements = new ArrayList<PileupElement>();
-<<<<<<< HEAD
-        int readStart = contigStart;
-
-        int refAlleleLength = vc.getReference().getBases().length;
-        int readCounter = 0;
-        int alleleCounter = 0;
-        for (Allele allele: vc.getAlleles()) {
-            int alleleLength = allele.getBases().length;
-
-            for ( int d = 0; d < numReadsPerAllele[alleleCounter]; d++ ) {
-                byte[] readBases = trueHaplotype(allele, locStart, vc.getReference());
-                if (addErrors)
-                    addBaseErrors(readBases, phredScaledErrorRate);
-
-                byte[] readQuals = new byte[readBases.length];
-                Arrays.fill(readQuals, (byte)phredScaledErrorRate);
-
-                GATKSAMRecord read = new GATKSAMRecord(header);
-                read.setBaseQualities(readQuals);
-                read.setReadBases(readBases);
-                read.setReadName(artificialReadName+readCounter++);
-
-                boolean isBeforeDeletion = alleleLength<refAlleleLength;
-                boolean isBeforeInsertion = alleleLength>refAlleleLength;
-
-                int eventLength = alleleLength - refAlleleLength;
-                if (allele.isReference())
-                    read.setCigarString(readBases.length + "M");
-                else {
-                    if (isBeforeDeletion || isBeforeInsertion)
-                        read.setCigarString(locStart+"M"+ eventLength + (isBeforeDeletion?"D":"I") +
-                            (readBases.length-locStart)+"M");
-                    else // SNP case
-                        read.setCigarString(readBases.length+"M");
-                }
-
-                read.setReadPairedFlag(false);
-                read.setAlignmentStart(readStart);
-                read.setMappingQuality(artificialMappingQuality);
-                read.setReferenceName(loc.getContig());
-                read.setReadNegativeStrandFlag(false);
-                read.setAttribute("RG", sampleRG(sample).getReadGroupId());
-
-
-                pileupElements.add(new PileupElement(read,locStart-1,false,isBeforeDeletion, false, isBeforeInsertion,false,false,altBases.substring(0,alleleLength-1),eventLength));
-            }
-            alleleCounter++;
-=======
-        int offset = (contigStop-contigStart+1)/2;
-        int refAlleleLength = refAllele.length();
-
-        pileupElements.addAll(createPileupElements(refAllele, loc, numReadsPerAllele[0], sample, contigStart, offset, altBases, addErrors, phredScaledErrorRate, refAlleleLength, true));
-        pileupElements.addAll(createPileupElements(altAllele, loc, numReadsPerAllele[1], sample, contigStart, offset, altBases, addErrors, phredScaledErrorRate, refAlleleLength, false));
+        final int refAlleleLength = refAllele.length();
+
+        pileupElements.addAll(createPileupElements(refAllele, loc, numReadsPerAllele[0], sample, readStart, altBases, addErrors, phredScaledErrorRate, refAlleleLength, true));
+        pileupElements.addAll(createPileupElements(altAllele, loc, numReadsPerAllele[1], sample, readStart, altBases, addErrors, phredScaledErrorRate, refAlleleLength, false));
         return new ReadBackedPileupImpl(loc,pileupElements);
     }
 
-    private List<PileupElement> createPileupElements(String allele, GenomeLoc loc, int numReadsPerAllele, String sample, int readStart, int offset, String altBases, boolean addErrors, int phredScaledErrorRate, int refAlleleLength, boolean isReference) {
+    private List<PileupElement> createPileupElements(String allele, GenomeLoc loc, int numReadsPerAllele, String sample, int readStart, String altBases, boolean addErrors, int phredScaledErrorRate, int refAlleleLength, boolean isReference) {
 
         int alleleLength = allele.length();
         List<PileupElement> pileupElements = new ArrayList<PileupElement>();
 
         int readCounter = 0;
         for ( int d = 0; d < numReadsPerAllele; d++ ) {
-            byte[] readBases = trueHaplotype(allele, offset, refAlleleLength);
+            byte[] readBases = trueHaplotype(allele, refAlleleLength, readLength);
             if (addErrors)
                 addBaseErrors(readBases, phredScaledErrorRate);
 
@@ -232,20 +173,20 @@
             read.setReadBases(readBases);
             read.setReadName(artificialReadName+readCounter++);
 
-            boolean isBeforeDeletion = false, isBeforeInsertion = false;
+            boolean isBeforeDeletion = alleleLength<refAlleleLength;
+            boolean isBeforeInsertion = alleleLength>refAlleleLength;
+
+            int eventLength = alleleLength - refAlleleLength;
             if (isReference)
                 read.setCigarString(readBases.length + "M");
             else {
-                isBeforeDeletion = alleleLength<refAlleleLength;
-                isBeforeInsertion = alleleLength>refAlleleLength;
                 if (isBeforeDeletion || isBeforeInsertion)
-                    read.setCigarString(offset+"M"+ alleleLength + (isBeforeDeletion?"D":"I") +
-                            (readBases.length-offset)+"M");
+                    read.setCigarString((readOffset+1)+"M"+ Math.abs(eventLength) + (isBeforeDeletion?"D":"I") +
+                            (readBases.length-readOffset)+"M");
                 else // SNP case
                     read.setCigarString(readBases.length+"M");
             }
 
-            int eventLength = (isBeforeDeletion?refAlleleLength:(isBeforeInsertion?alleleLength:0));
             read.setReadPairedFlag(false);
             read.setAlignmentStart(readStart);
             read.setMappingQuality(artificialMappingQuality);
@@ -254,36 +195,25 @@
             read.setAttribute("RG", sampleRG(sample).getReadGroupId());
 
 
-            pileupElements.add(new PileupElement(read,offset,false,isBeforeDeletion, false, isBeforeInsertion,false,false,altBases.substring(0,alleleLength),eventLength));
->>>>>>> 9b95e6f4
+            pileupElements.add(new PileupElement(read,readOffset,false,isBeforeDeletion, false, isBeforeInsertion,false,false,altBases,Math.abs(eventLength)));
         }
 
         return pileupElements;
     }
 
-<<<<<<< HEAD
     /**
-     * create haplotype based on a particular allele
-     * @param allele                Allele of interest. ASSUMED TO INCLUDE REF BASE AT startPosition!
-     * @param startPosition         1-based start position of allele
-     * @param refAllele             REF allele
-     * @return
+     * Create haplotype with desired allele and reference context
+     * @param allele                             Desired allele string
+     * @param refAlleleLength                    Length of reference allele.
+     * @param desiredLength                      Desired haplotype length
+     * @return                                   String with haplotype formed by (prefix)+allele bases + postfix
      */
-    private byte[] trueHaplotype(Allele allele, int startPosition, Allele refAllele) {
-
+    private byte[] trueHaplotype(final String allele, final int refAlleleLength, final int desiredLength) {
         // create haplotype based on a particular allele
-        // startPosition is 1-based.
-        // so, if startPosition == 5, we need to include positions 1 to 4 , or indeces 0 to 3 of string
-        String prefix = refBases.substring(0,startPosition-1);
-        String alleleBases = new String(allele.getBases());
-        // where to start postfix? We have (startPosition-1) prefix bases + refAllele.length bases before postfix
-        String postfix = refBases.substring(startPosition -1 + refAllele.getBases().length,refBases.length());
-=======
-    private byte[] trueHaplotype(String allele, int offset, int refAlleleLength) {
-        // create haplotype based on a particular allele
-        String prefix = refBases.substring(0, offset);
-        String postfix = refBases.substring(offset+refAlleleLength,refBases.length());
->>>>>>> 9b95e6f4
+        final int startIdx= locStart - readOffset-1;
+
+        final String prefix = refBases.substring(startIdx, locStart-1);
+        final String postfix = refBases.substring(locStart+refAlleleLength-1,startIdx + desiredLength);
 
         return (prefix+allele+postfix).getBytes();
     }
